// API Service for Multi-Agent AI Risk Assessment System
// Updated to match actual backend endpoints

// Use proxy for both development and production
export const API_BASE_URL = `http://localhost:8080`; // Always use relative URL to leverage proxy
export const API_PREFIX = '/mutil_agent/api/v1'; // Backend API path
export const PUBLIC_PREFIX = '/mutil_agent/public/api/v1'; // Backend public API path

// Types matching backend schemas
export interface ApiResponse<T = any> {
  status: 'success' | 'error';
  data?: T;
  message?: string;
}

export interface SummaryRequest {
  text: string;
  summary_type?: 'general' | 'bullet_points' | 'key_insights' | 'executive_summary' | 'detailed';
  max_length?: number;
  language?: 'vietnamese' | 'english';
}

export interface SummaryResponse {
  summary: string;
  summary_type: string;
  language: string;
  original_length: number;
  summary_length: number;
  compression_ratio: number;
  word_count: {
    original: number;
    summary: number;
  };
  processing_time: number;
  model_used: string;
  document_analysis: {
    document_category: string;
    recommendations: {
      suggested_types: string[];
      note: string;
    };
  };
}

export interface ConversationRequest {
  user_id: string;
  message?: string;
  conversation_id?: string;
}

export interface ConversationResponse {
  conversation_id: string;
  message?: string;
  response?: string;
}

export interface ComplianceValidationResponse {
  status: string;
  data?: {
    validation_result?: string;
    compliance_score?: number;
    issues?: string[];
    recommendations?: string[];
  };
  message?: string;
  // Additional fields from backend
  document_type?: string;
  is_trade_document?: boolean;
  compliance_status?: string;
  validation_details?: any;
  [key: string]: any; // Allow additional properties
}

export interface HealthCheckResponse {
  status: string;
  service: string;
  timestamp: number;
  version: string;
  features: {
    text_summary: boolean;
    s3_integration: boolean;
    knowledge_base: boolean;
  };
}

// Risk Assessment API
export interface CreditAssessmentRequest {
  applicant_name: string;
  business_type: string;
  requested_amount: string;
  currency: string;
  loan_purpose: string;
  loan_term: string;
  collateral_type: string;
  assessment_type: string;
  // Có thể bổ sung các trường khác nếu backend yêu cầu
}

export interface CreditAssessmentResult {
  applicantName: string;
  creditScore: number;
  riskRating: string;
  recommendation?: string;
  recommendations?: string[] | string;
  confidence: number;
  maxLoanAmount: number;
  interestRate: number;
  riskFactors?: any;
  financialMetrics: Record<string, any>;
  complianceChecks: Record<string, any>;
}

// API Client Class
class ApiClient {
  private async request<T>(
    endpoint: string,
    options: RequestInit = {}
  ): Promise<ApiResponse<T>> {
    try {
      const url = `${API_BASE_URL}${endpoint}`;

      // Create AbortController for timeout
      const controller = new AbortController();
      const timeoutId = setTimeout(() => controller.abort(), 60000); // 60 seconds timeout

      const response = await fetch(url, {
        headers: {
          'Content-Type': 'application/json',
          ...options.headers,
        },
        signal: controller.signal,
        ...options,
      });

      clearTimeout(timeoutId);

      if (!response.ok) {
        throw new Error(`HTTP error! status: ${response.status}`);
      }

      const data = await response.json();
      return data;
    } catch (error) {
      console.error('API request failed:', error);
      return {
        status: 'error',
        message: error instanceof Error ? error.message : 'Unknown error occurred'
      };
    }
  }

  // Health Check API
  async checkHealth(): Promise<ApiResponse<HealthCheckResponse>> {
    return this.request<HealthCheckResponse>(`${PUBLIC_PREFIX}/health-check/health`);
  }

  // Text Summarization APIs
  async summarizeText(request: SummaryRequest): Promise<ApiResponse<SummaryResponse>> {
    return this.request<SummaryResponse>(`${API_PREFIX}/text/summary/text`, {
      method: 'POST',
      body: JSON.stringify(request),
    });
  }

  async summarizeDocument(
    file: File,
    summaryType: string = 'general',
    language: string = 'vietnamese'
  ): Promise<ApiResponse<SummaryResponse>> {
    const formData = new FormData();
    formData.append('file', file);
    formData.append('summary_type', summaryType);
    formData.append('language', language);

    try {
      const url = `${API_BASE_URL}${API_PREFIX}/text/summary/document`;
      console.log('Sending request to:', url);

      const response = await fetch(url, {
        method: 'POST',
        body: formData,
      });

      console.log('Response status:', response.status);
      console.log('Response ok:', response.ok);

      if (!response.ok) {
        const errorText = await response.text();
        console.error('Response error:', errorText);
        throw new Error(`HTTP error! status: ${response.status}`);
      }

      const data = await response.json();
      console.log('Response data:', data);

      // Backend returns: {"status": "success", "data": {...}, "message": "..."}
      // We return it as-is since it's already in the correct ApiResponse format
      return data;
    } catch (error) {
      console.error('Document summarization failed:', error);
      return {
        status: 'error',
        message: error instanceof Error ? error.message : 'Unknown error occurred'
      };
    }
  }

  async getSummaryTypes(): Promise<ApiResponse<string[]>> {
    return this.request<string[]>(`${API_PREFIX}/text/summary/types`);
  }

  // Conversation APIs
  async startConversation(userId: string): Promise<ApiResponse<ConversationResponse>> {
    return this.request<ConversationResponse>(`${API_PREFIX}/conversation/chat`, {
      method: 'POST',
      body: JSON.stringify({
        user_id: userId,
      }),
    });
  }

  async sendMessage(request: ConversationRequest): Promise<ApiResponse<ConversationResponse>> {
    return this.request<ConversationResponse>(`${API_PREFIX}/conversation/chat`, {
      method: 'POST',
      body: JSON.stringify(request),
    });
  }

  // Streaming chat (for future implementation)
  async streamChat(request: ConversationRequest): Promise<ReadableStream> {
    const url = `${API_BASE_URL}${API_PREFIX}/conversation/chat`;
    const response = await fetch(url, {
      method: 'POST',
      headers: {
        'Content-Type': 'application/json',
        'Accept': 'text/event-stream',
      },
      body: JSON.stringify(request),
    });

    if (!response.ok) {
      throw new Error(`HTTP error! status: ${response.status}`);
    }

    return response.body!;
  }

  // Risk assessment with file upload
  async assessCreditWithFile(
    form: CreditAssessmentRequest,
    files: File[]
  ): Promise<ApiResponse<CreditAssessmentResult>> {
    const formData = new FormData();
    // Đúng tên trường backend yêu cầu
    if (files && files.length > 0) {
      formData.append('file', files[0]); // chỉ gửi 1 file
    }
    formData.append('applicant_name', form.applicant_name);
    formData.append('business_type', form.business_type);
    formData.append('requested_amount', String(parseFloat(form.requested_amount)));
    formData.append('currency', form.currency);
    formData.append('loan_term', String(parseInt(form.loan_term)));
    formData.append('loan_purpose', form.loan_purpose);
    formData.append('assessment_type', form.assessment_type);
    formData.append('collateral_type', form.collateral_type);
    try {
      const url = `${API_BASE_URL}${API_PREFIX}/risk/assess-file`;
      const response = await fetch(url, {
        method: 'POST',
        body: formData,
      });
      if (!response.ok) throw new Error(`HTTP error! status: ${response.status}`);
      const data = await response.json();
      if (data.status === 'success' && data.data) {
        return { status: 'success', data: data.data };
      } else {
        throw new Error(data.message || 'Assessment failed');
      }
    } catch (error) {
      // fallback mock data
      return {
        status: 'error',
        message: error instanceof Error ? error.message : 'Unknown error',
        data: {
          applicantName: form.applicant_name,
          creditScore: 0,
          riskRating: 'B+',
          recommendation: 'Từ chối phê duyệt do không cung cấp đủ thông tin',
          confidence: 0,
          maxLoanAmount: parseFloat(form.requested_amount) * 0,
          interestRate: 0,
          riskFactors: [
            { name: 'Financial Health', value: 85, status: 'good' },
            { name: 'Industry Risk', value: 70, status: 'moderate' },
            { name: 'Management Quality', value: 90, status: 'excellent' },
            { name: 'Market Position', value: 75, status: 'good' },
            { name: 'Collateral Value', value: 95, status: 'excellent' }
          ],
          financialMetrics: {
            debtToEquity: 0.65,
            currentRatio: 1.8,
            returnOnAssets: 12.5,
            cashFlow: 'Positive'
          },
          complianceChecks: {
            kyc: 'Passed',
            aml: 'Passed',
            creditBureau: 'Passed',
            blacklist: 'Clear'
          }
        }
      };
    }
  }
}

// Export singleton instance
export const apiClient = new ApiClient();

// Legacy exports for backward compatibility
export const healthAPI = {
  checkHealth: () => apiClient.checkHealth(),
};

export const textAPI = {
  summarizeText: (request: SummaryRequest) => apiClient.summarizeText(request),
  summarizeDocument: (file: File, summaryType?: string, language?: string) =>
    apiClient.summarizeDocument(file, summaryType, language),
  getSummaryTypes: () => apiClient.getSummaryTypes(),
};

export const chatAPI = {
  startConversation: (userId: string) => apiClient.startConversation(userId),
  sendMessage: (request: ConversationRequest) => apiClient.sendMessage(request),
  streamChat: (request: ConversationRequest) => apiClient.streamChat(request),
  // Legacy methods for compatibility
  getChatSessions: async () => ({ success: true, data: [] }),
  getMessages: async (sessionId: string) => ({ success: true, data: [] }),
};

export const agentAPI = {
  // Mock agent API for now - backend doesn't have agent management yet
  getAgents: async () => ({
    success: true,
    data: [
      {
        id: 'risk-assessment-agent',
        name: 'Risk Assessment Agent',
        description: 'Chuyên gia phân tích và đánh giá rủi ro doanh nghiệp',
        status: 'active' as const,
        model: 'claude-3-sonnet',
        temperature: 0.7,
        maxTokens: 8192,
        capabilities: ['Risk Analysis', 'Document Processing', 'Vietnamese Support'],
        systemPrompt: 'Bạn là một chuyên gia phân tích rủi ro doanh nghiệp...',
        createdAt: new Date(),
      },
      {
        id: 'document-processor',
        name: 'Document Processor',
        description: 'Chuyên xử lý và tóm tắt tài liệu',
        status: 'active' as const,
        model: 'claude-3-sonnet',
        temperature: 0.5,
        maxTokens: 8192,
        capabilities: ['Document Summarization', 'Text Analysis', 'Multi-language'],
        systemPrompt: 'Bạn là một chuyên gia xử lý tài liệu...',
        createdAt: new Date(),
      },
    ]
  }),
  createAgent: async (agentData: any) => ({ success: true, data: { id: 'new-agent' } }),
  updateAgent: async (id: string, agentData: any) => ({ success: true }),
  deleteAgent: async (id: string) => ({ success: true }),
};

<<<<<<< HEAD
export const creditAPI = {
  assessCreditWithFile: (form: CreditAssessmentRequest, files: File[]) => apiClient.assessCreditWithFile(form, files),
};

export default apiClient;
=======
export default apiClient;

// Compliance API exports
export const complianceAPI = {
  validateCompliance: async (request: any) => {
    const response = await fetch(`${API_BASE_URL}${API_PREFIX}/compliance/validate`, {
      method: 'POST',
      headers: {
        'Content-Type': 'application/json',
      },
      body: JSON.stringify(request),
    });
    
    if (!response.ok) {
      throw new Error(`HTTP error! status: ${response.status}`);
    }
    
    return await response.json();
  },
  
  validateDocumentFile: async (file: File, documentType?: string, metadata?: any) => {
    const formData = new FormData();
    formData.append('file', file);
    
    if (documentType) {
      formData.append('document_type', documentType);
    }
    
    if (metadata) {
      // Add metadata fields to form data
      Object.keys(metadata).forEach(key => {
        if (metadata[key] !== undefined && metadata[key] !== null) {
          formData.append(key, metadata[key]);
        }
      });
    }
    
    const response = await fetch(`${API_BASE_URL}${API_PREFIX}/compliance/document`, {
      method: 'POST',
      body: formData,
    });
    
    if (!response.ok) {
      throw new Error(`HTTP error! status: ${response.status}`);
    }
    
    return await response.json();
  },
  
  queryRegulations: async (query: string) => {
    const response = await fetch(`${API_BASE_URL}${API_PREFIX}/compliance/query`, {
      method: 'POST',
      headers: {
        'Content-Type': 'application/json',
      },
      body: JSON.stringify({ query }),
    });
    
    if (!response.ok) {
      throw new Error(`HTTP error! status: ${response.status}`);
    }
    
    return await response.json();
  },
};
>>>>>>> edf88644
<|MERGE_RESOLUTION|>--- conflicted
+++ resolved
@@ -374,13 +374,10 @@
   deleteAgent: async (id: string) => ({ success: true }),
 };
 
-<<<<<<< HEAD
 export const creditAPI = {
   assessCreditWithFile: (form: CreditAssessmentRequest, files: File[]) => apiClient.assessCreditWithFile(form, files),
 };
 
-export default apiClient;
-=======
 export default apiClient;
 
 // Compliance API exports
@@ -445,5 +442,4 @@
     
     return await response.json();
   },
-};
->>>>>>> edf88644
+};